--- conflicted
+++ resolved
@@ -34,11 +34,7 @@
 STAGE1_METHODS = ["", "vibcreg"]
 STAGE2_METHODS = [""]  # "vibcreg"]
 
-<<<<<<< HEAD
-SSL_WEIGHTS = {"barlowtwins": 1.0, "vicreg": 0.1, "vibcreg": 0.01, "": 0}
-=======
 SSL_WEIGHTS = {"barlowtwins": 1.0, "vicreg": 0.01, "vibcreg": 0.01, "": 0}
->>>>>>> 434991f9
 
 
 def run_experiments():
