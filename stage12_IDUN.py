--- conflicted
+++ resolved
@@ -13,7 +13,6 @@
 from trainers.train_mage import train_mage
 
 UCR_SUBSET = [
-<<<<<<< HEAD
     # "ElectricDevices",
     # "StarLightCurves",
     # "Wafer",
@@ -24,18 +23,6 @@
     "FordB",
     "ChlorineConcentration",
     "ShapesAll",
-=======
-    "ElectricDevices",
-    "StarLightCurves",
-    "Wafer",
-    "ECG5000",
-    "TwoPatterns",
-    # "FordA",
-    # "UWaveGestureLibraryAll",
-    # "FordB",
-    # "ChlorineConcentration",
-    # "ShapesAll",
->>>>>>> 2fb7ff9a
 ]
 
 FINISHED_STAGE1 = {}
