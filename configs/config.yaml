--- conflicted
+++ resolved
@@ -107,25 +107,6 @@
   time_augs:
     #- "noise"
     #- "random_crop"
-<<<<<<< HEAD
-    # - "amplitude_resize"
-    - "slope"
-    # - "flip"
-    # - "gaussian_noise"
-    # - noise_window
-    # - window_warp
-    # - magnitude_warp
-    # - "slice_and_shuffle"
-  timefreq_augs:
-    # - "random_masks"
-    - "block" #Could be interesting
-    # - "band" #Buggy??
-    # - "phase" #Amplitude shrink?
-    # - 'rotation' #Very hard and wierd
-    # - gaussian #Does not do much
-    # - "shear" #Wierd end point artifacts 
-    # - "scale"
-=======
     #- "amplitude_resize"
     #- "slope"
     #- "flip"
@@ -143,7 +124,6 @@
     #- gaussian
     #- "shear"
     #- "scale"
->>>>>>> a8a0c7c4
 
   aug_params:
     n_fft: 32
