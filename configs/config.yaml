dataset:
  dataset_name: "FordA"
  in_channels: 1
  data_scaling: True
  batch_sizes:
    stage1: 128
    stage2: 256
  num_workers: 8

exp_params:
  LR: 0.001 #0.01
  weight_decay: 0.001 #0.00001
  reptest_per: 10

trainer_params:
  gpus:
    - 0
  max_epochs:
    stage1: 1000
    stage2: 100 #1000 #1000 #10000

encoder:
  dim: 64
  dropout_rate: 0.0
  n_resnet_blocks: 4
  downsampled_width: 8

decoder:
  dim: 64
  dropout_rate: 0.0
  n_resnet_blocks: 4

VQVAE:
  n_fft: 8
  codebook:
    size: 32
    dim: 64
  decay: 0.8
  commitment_weight: 1
  emb_dropout: 0.
  perceptual_loss_weight: 0
  orthogonal_reg_weight: 0 #10

  # Additional hyperparameters for Two branch VQVAE with codebook decorrelation
  aug_recon_rate: 0 #0.05

  probe_test_per: 100

MaskGIT:
  choice_temperature: 4 # for masking
  stochastic_sampling: 1 # from (Lee et al., 2022)
  T: 10
  prior_model:
    hidden_dim: 256
    n_layers: 4
    heads: 2
    ff_mult: 1
    use_rmsnorm: True
    p_unconditional: 0.2

  # For the BYOL MaskGIT
  moving_average_decay: 0.9

class_guidance:
  guidance_scale: 1.

SSL:
  stage1_method: "vibcreg" # "barlowtwins", "vicreg", "vibcreg" or empty
  stage2_method: "" #"barlowtwins" "vicreg", "vibcreg"

  # Hyperparameters for SSL methods.
  # These are the default values from the paper on CV-methods on Time series. Ref: Lee et al.
  barlowtwins:
    weight: 1.0
    proj_hid: 4096 #projector hidden layer size
    proj_out: 4096 #projector output layer size
    lambda: 0.005
    dropout: 0.0

  vicreg:
    weight: 0.01
    proj_hid: 4096 #projector hidden layer size
    proj_out: 4096 #projector output layer size
    lambda: 25 # sim_loss
    mu: 25 # var_loss
    nu: 1 # cov_loss
    dropout: 0.0

  vibcreg:
    weight: 0.01
    proj_hid: 4096 #projector hidden layer size
    proj_out: 4096 #projector output layer size
    lambda: 25 # sim_loss
    mu: 25 # var_loss
    nu: 100 # cov_loss
    dropout: 0.0

  byol:
    weight: 1.0
    proj_hid: 512
    proj_out: 512
    momentum: 0.96

augmentations:
  use_all_methods: True

  time_augs:
<<<<<<< HEAD
    # - "noise" # Bug "noise is not a valid method for time augmentation"
    # - "random_crop" # Buggy at end points
    - "amplitude_resize" #Like this
    # - "slope"
    # - "flip"
    # - "gaussian_noise"
    # - noise_window
    - "window_warp" #Really like this. Ish a phase shift. Possibly good for StarLight
    # - magnitude_warp # Like this
    # - "slice_and_shuffle" # Quite hard, but interesting.
=======
    #- "noise"
    #- "random_crop"
    - "amplitude_resize"
    #- "slope"
    #- "flip"
    #- "gaussian_noise"
    #- noise_window
    - window_warp
    #- magnitude_warp
    #- "slice_and_shuffle"
>>>>>>> 6084b680
  timefreq_augs:
    # - "random_masks"
    # - "block" #Could be interesting
    # - "band" #Buggy??
    # - "phase" #Amplitude shrink?
    # - 'rotation' #Very hard and wierd
    # - gaussian #Does not do much
    # - "shear" #Wierd end point artifacts 
    # - "scale"

  aug_params:
    n_fft: 32

    window_ratio: 0.4
    min_window_warp: 0.9
<<<<<<< HEAD
    max_window_warp: 2 #Investigate changes here.
=======
    max_window_warp: 2.0
>>>>>>> 6084b680

    magnitude_sigma: 0.2
    n_knots: 4

    n_segments: 4

    #Time
    crop_ratio: 0.4
    noise_std: 0.1
    AmpR_rate: 0.2
    slope_rate: 0.005
    #TimeFreq
    #Block aug:
    block_size_scale: 0.05
    block_density: 0.01
    #Band aug:
    num_bands_to_remove: 3
    band_scale_factor: 0.1
    #Gaussian aug:
    gaus_mean: 0
    gaus_std: 0.05
    #rotation aug:
    rotation_max_angle: 0.1
    #scale aug:
    min_scale: 0.9
    max_scale: 1.1
    #Random point-masks aug:
    random_mask_density: 0.01
    #Shear aug:
    max_shear_x: 0.01
    max_shear_y: 0.01<|MERGE_RESOLUTION|>--- conflicted
+++ resolved
@@ -105,29 +105,16 @@
   use_all_methods: True
 
   time_augs:
-<<<<<<< HEAD
-    # - "noise" # Bug "noise is not a valid method for time augmentation"
-    # - "random_crop" # Buggy at end points
-    - "amplitude_resize" #Like this
-    # - "slope"
-    # - "flip"
-    # - "gaussian_noise"
-    # - noise_window
-    - "window_warp" #Really like this. Ish a phase shift. Possibly good for StarLight
-    # - magnitude_warp # Like this
-    # - "slice_and_shuffle" # Quite hard, but interesting.
-=======
     #- "noise"
     #- "random_crop"
     - "amplitude_resize"
     #- "slope"
     #- "flip"
-    #- "gaussian_noise"
+    - "gaussian_noise"
     #- noise_window
-    - window_warp
+    #- window_warp
     #- magnitude_warp
     #- "slice_and_shuffle"
->>>>>>> 6084b680
   timefreq_augs:
     # - "random_masks"
     # - "block" #Could be interesting
@@ -143,11 +130,7 @@
 
     window_ratio: 0.4
     min_window_warp: 0.9
-<<<<<<< HEAD
-    max_window_warp: 2 #Investigate changes here.
-=======
     max_window_warp: 2.0
->>>>>>> 6084b680
 
     magnitude_sigma: 0.2
     n_knots: 4
