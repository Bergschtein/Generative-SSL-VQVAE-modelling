from preprocessing.preprocess_ucr import UCRDatasetImporter
from preprocessing.data_pipeline import build_data_pipeline
from utils import (
    load_yaml_param_settings,
    get_root_dir,
    model_filename,
    generate_short_id,
    experiment_name,
)

from trainers.train_vqvae import train_vqvae
from trainers.train_ssl_vqvae import train_ssl_vqvae
from trainers.train_maskgit import train_maskgit
import torch


# Wandb logging information
<<<<<<< HEAD
STAGE1_PROJECT_NAME = "S1-Massiah-ReconRate-Run"
STAGE2_PROJECT_NAME = "S2-Messiah-Run"

# Stage 1 experiments to run
STAGE1_EXPS = ["vibcreg", "barlowtwins"]  # empty string means regular VQVAE
=======
STAGE1_PROJECT_NAME = "S1-finetune"
STAGE2_PROJECT_NAME = "S2-finetune"

>>>>>>> 9a852003
# Datasets to run experiments on
UCR_SUBSET = [
    # "ElectricDevices",
    # "StarLightCurves",
    # "Wafer",
    # "ECG5000",
    "TwoPatterns",
    "FordA",
    "UWaveGestureLibraryAll",
    # "FordB",
    # "ChlorineConcentration",
    "ShapesAll",
]
# NUmber of runs per experiment
NUM_RUNS_PER = 1
# Controls
RUN_STAGE1 = True
RUN_STAGE2 = False

SEED = 1
# Epochs:
STAGE1_EPOCHS = 250  # 1000
STAGE2_EPOCHS = 1000

<<<<<<< HEAD
STAGE1_AUGS = ["amplitude_resize", "window_warp"]

STAGE1_AUG_RECON_RATE = [0.05,0.1,0.15,0.2]
=======
STAGE1_AUGS = ["window_warp", "amplitude_resize"]
# Stage 1 SSL methods to run
SSL_METHODS = ["vibcreg"]  # empty string means regular VQVAE
>>>>>>> 9a852003

FINETUNE_CODEBOOK = True

INCLUDE_DECORRELATION = False


def generate_experiments():
    experiments = []
    orhogonal_reg_weights = [0, 10] if INCLUDE_DECORRELATION else [0]
    finetunes = [False, True]

    if RUN_STAGE1:
        experiments += [
            {
                "stage": 1,
<<<<<<< HEAD
                "stage1_exp": exp,
                "augmented_data": (exp != ""),
                "orthogonal_reg_weight": ortho_reg,
                "aug_recon_rate": aug_recon_rate,
=======
                "ssl_method": ssl_method,
                "augmented_data": (ssl_method != ""),
                "orthogonal_reg_weight": 0,  # ortho_reg,
>>>>>>> 9a852003
                "project_name": STAGE1_PROJECT_NAME,
                "epochs": STAGE1_EPOCHS,
                "train_fn": train_vqvae if ssl_method == "" else train_ssl_vqvae,
                "full_embed": False,
                "finetune_codebook": False,
            }
<<<<<<< HEAD
            for aug_recon_rate in STAGE1_AUG_RECON_RATE
            for ortho_reg in [0, 10]
            for exp in STAGE1_EXPS
=======
            # for ortho_reg in orhogonal_reg_weights
            for ssl_method in SSL_METHODS
>>>>>>> 9a852003
        ]

    if RUN_STAGE2:
        experiments += [
            {
                "stage": 2,
                "ssl_method": ssl_method,
                "augmented_data": False,
                "orthogonal_reg_weight": 0,  # ortho_reg,
                "project_name": STAGE2_PROJECT_NAME,
                "epochs": STAGE2_EPOCHS,
                "train_fn": train_maskgit,
                "full_embed": True,  # (ssl_method != ""),
                "finetune_codebook": finetune,
            }
            for finetune in finetunes
            # for ortho_reg in orhogonal_reg_weights
            for ssl_method in SSL_METHODS
        ]
    return experiments


def build_data_pipelines(config):
    print(
        "Generating data pipelines for {}...".format(config["dataset"]["dataset_name"])
    )
    batch_size_stage1 = config["dataset"]["batch_sizes"]["stage1"]
    batch_size_stage2 = config["dataset"]["batch_sizes"]["stage2"]
    # Build data pipelines
    dataset_importer = UCRDatasetImporter(**config["dataset"])
    train_data_loader_stage1 = build_data_pipeline(
        batch_size_stage1, dataset_importer, config, augment=False, kind="train"
    )
    train_data_loader_stage1_aug = build_data_pipeline(
        batch_size_stage1, dataset_importer, config, augment=True, kind="train"
    )
    train_data_loader_stage2 = build_data_pipeline(
        batch_size_stage2, dataset_importer, config, augment=False, kind="train"
    )
    test_data_loader = build_data_pipeline(
        batch_size_stage1, dataset_importer, config, augment=False, kind="test"
    )  # Same test dataloader for both stages

    return (
        train_data_loader_stage1,
        train_data_loader_stage1_aug,
        train_data_loader_stage2,
        test_data_loader,
    )


# Main experiment function
def run_experiments():
    # Set manual seed
    torch.manual_seed(SEED)
    # load config
    config_dir = get_root_dir().joinpath("configs", "config.yaml")
    config = load_yaml_param_settings(config_dir)
    c = config.copy()

    # Set max epochs for each stage
    c["trainer_params"]["max_epochs"]["stage1"] = STAGE1_EPOCHS
    c["trainer_params"]["max_epochs"]["stage2"] = STAGE2_EPOCHS
    c["augmentations"]["time_augs"] = STAGE1_AUGS
    c["seed"] = SEED
    c["ID"] = generate_short_id(length=6)
    # all models in the experiment will use this id.

    experiments = generate_experiments()  # Generate experiments to run

    print("Experiments to run:")
    for i, exp in enumerate(experiments):
        print(f"{i+1}. {exp}\n")

    for dataset in UCR_SUBSET:
        c["dataset"]["dataset_name"] = dataset

        # Build data pipelines
        (
            train_data_loader_stage1,
            train_data_loader_stage1_aug,
            train_data_loader_stage2,
            test_data_loader,
        ) = build_data_pipelines(c)

        # Running experiments:
        for experiment in experiments:
            # Only configure stage 1 method:
            c["SSL"][f"stage1_method"] = experiment["ssl_method"]
            c["VQVAE"]["orthogonal_reg_weight"] = experiment["orthogonal_reg_weight"]
            c["VQVAE"]["aug_recon_rate"] = experiment["aug_recon_rate"]
            for run in range(NUM_RUNS_PER):
                # Wandb run name:
                run_name = experiment_name(experiment, SEED, c["ID"])
                run_name += "finetune" if experiment["finetune_codebook"] else ""
                # Set correct data loader
                if experiment["stage"] == 1:
                    train_data_loader = (
                        train_data_loader_stage1_aug
                        if experiment["augmented_data"]
                        else train_data_loader_stage1
                    )
                else:
                    train_data_loader = train_data_loader_stage2

                # experiment trainer:
                experiment["train_fn"](
                    # Stage 1 and 2
                    config=c,
                    train_data_loader=train_data_loader,
                    test_data_loader=test_data_loader,
                    do_validate=True,
                    gpu_device_idx=0,
                    wandb_run_name=f"{run_name}-{dataset}",
                    wandb_project_name=experiment["project_name"],
                    torch_seed=SEED,
                    # Stage 2:
                    full_embed=experiment["full_embed"],
                    finetune_codebook=experiment["finetune_codebook"],
                )


if __name__ == "__main__":
    run_experiments()<|MERGE_RESOLUTION|>--- conflicted
+++ resolved
@@ -15,17 +15,9 @@
 
 
 # Wandb logging information
-<<<<<<< HEAD
-STAGE1_PROJECT_NAME = "S1-Massiah-ReconRate-Run"
-STAGE2_PROJECT_NAME = "S2-Messiah-Run"
-
-# Stage 1 experiments to run
-STAGE1_EXPS = ["vibcreg", "barlowtwins"]  # empty string means regular VQVAE
-=======
 STAGE1_PROJECT_NAME = "S1-finetune"
 STAGE2_PROJECT_NAME = "S2-finetune"
 
->>>>>>> 9a852003
 # Datasets to run experiments on
 UCR_SUBSET = [
     # "ElectricDevices",
@@ -50,15 +42,9 @@
 STAGE1_EPOCHS = 250  # 1000
 STAGE2_EPOCHS = 1000
 
-<<<<<<< HEAD
-STAGE1_AUGS = ["amplitude_resize", "window_warp"]
-
-STAGE1_AUG_RECON_RATE = [0.05,0.1,0.15,0.2]
-=======
 STAGE1_AUGS = ["window_warp", "amplitude_resize"]
 # Stage 1 SSL methods to run
 SSL_METHODS = ["vibcreg"]  # empty string means regular VQVAE
->>>>>>> 9a852003
 
 FINETUNE_CODEBOOK = True
 
@@ -74,30 +60,17 @@
         experiments += [
             {
                 "stage": 1,
-<<<<<<< HEAD
-                "stage1_exp": exp,
-                "augmented_data": (exp != ""),
-                "orthogonal_reg_weight": ortho_reg,
-                "aug_recon_rate": aug_recon_rate,
-=======
                 "ssl_method": ssl_method,
                 "augmented_data": (ssl_method != ""),
                 "orthogonal_reg_weight": 0,  # ortho_reg,
->>>>>>> 9a852003
                 "project_name": STAGE1_PROJECT_NAME,
                 "epochs": STAGE1_EPOCHS,
                 "train_fn": train_vqvae if ssl_method == "" else train_ssl_vqvae,
                 "full_embed": False,
                 "finetune_codebook": False,
             }
-<<<<<<< HEAD
-            for aug_recon_rate in STAGE1_AUG_RECON_RATE
-            for ortho_reg in [0, 10]
-            for exp in STAGE1_EXPS
-=======
             # for ortho_reg in orhogonal_reg_weights
             for ssl_method in SSL_METHODS
->>>>>>> 9a852003
         ]
 
     if RUN_STAGE2:
