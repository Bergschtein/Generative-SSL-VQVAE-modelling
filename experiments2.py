from preprocessing.preprocess_ucr import UCRDatasetImporter
from preprocessing.data_pipeline import build_data_pipeline
from utils import (
    load_yaml_param_settings,
    get_root_dir,
    model_filename,
)

from trainers.train_vqvae import train_vqvae
from trainers.train_ssl_vqvae import train_ssl_vqvae
from trainers.train_maskgit import train_maskgit
import torch

# Wandb logging information
STAGE1_PROJECT_NAME = "Stage1-Augmentations-WinWarp-AmpResize"
STAGE2_PROJECT_NAME = "S2-vibcreg-adjust"
STAGE2_MINI_PROJECT_NAME = "Final-Stage2-Mini-Gaussian"
# Stage 1 experiments to run
<<<<<<< HEAD
STAGE1_EXPS = [
    "byol" , "vibcreg", "barlowtwins"
    ]  # empty string means regular VQVAE
=======
STAGE1_EXPS = ["byol", "vibcreg", "barlowtwins"]  # empty string means regular VQVAE
>>>>>>> a8a0c7c4
# Datasets to run experiments on
UCR_SUBSET = [
    # "ElectricDevices",
    # # "StarLightCurves",
    # "Wafer",
    # "ECG5000",
    # "TwoPatterns",
    # "FordA",
    "UWaveGestureLibraryAll",
    # # "FordB",
    "ChlorineConcentration",
    "ShapesAll",
]
# NUmber of runs per experiment
NUM_RUNS_PER = 1
# Controls
RUN_STAGE1 = True
RUN_STAGE2 = False
RUN_MINI_STAGE2 = False
SEED = 2
# Epochs:
<<<<<<< HEAD
STAGE1_EPOCHS = 250    # 1000
=======
STAGE1_EPOCHS = 250  # 1000
>>>>>>> a8a0c7c4
STAGE2_EPOCHS = 1000
STAGE2_MINI_EPOCHS = 100

STAGE1_AUGS = ["window_warp", "amplitude_resize"]
<<<<<<< HEAD
=======

>>>>>>> a8a0c7c4

# Main experiment function
def run_experiments():
    # Set manual seed
    torch.manual_seed(SEED)

    config_dir = get_root_dir().joinpath("configs", "config.yaml")
    config = load_yaml_param_settings(config_dir)
    # Set max epochs for each stage
    config["trainer_params"]["max_epochs"]["stage1"] = STAGE1_EPOCHS
    config["trainer_params"]["max_epochs"]["stage2"] = STAGE2_EPOCHS
    # Only reconstruct original view:

    config["augmentations"]["time_augs"] = STAGE1_AUGS

    batch_size_stage1 = config["dataset"]["batch_sizes"]["stage1"]
    batch_size_stage2 = config["dataset"]["batch_sizes"]["stage2"]

    # List of experiments to run
    experiments = []

    if RUN_STAGE1:
        experiments += [
            # Stage 1
            {
                "stage": 1,
                "stage1_exp": exp,
                "augmented_data": (exp != ""),
                "orthogonal_reg_weight": ortho_reg,
                "aug_recon_rate": aug_recon,
                "project_name": STAGE1_PROJECT_NAME,
                "epochs": STAGE1_EPOCHS,
                "train_fn": train_vqvae if exp == "" else train_ssl_vqvae,
            }
<<<<<<< HEAD
            for aug_recon in [0.0,0.05, 0.1]
=======
            for aug_recon in [0.0, 0.05, 0.1]
>>>>>>> a8a0c7c4
            for ortho_reg in [0, 10]
            for exp in STAGE1_EXPS
        ]

    if RUN_STAGE2:
        experiments += [
            # Stage 2
            {
                "stage": 2,
                "stage1_exp": exp,
                "augmented_data": False,
                "orthogonal_reg_weight": ortho_reg,
                "project_name": STAGE2_PROJECT_NAME,
                "epochs": STAGE2_EPOCHS,
                "train_fn": train_maskgit,
            }
            for ortho_reg in [0, 10]
            for exp in STAGE1_EXPS
        ]

    if RUN_MINI_STAGE2:
        experiments += [
            # Stage 2
            {
                "stage": 2,
                "stage1_exp": exp,
                "augmented_data": False,
                "orthogonal_reg_weight": ortho_reg,
                "project_name": STAGE2_MINI_PROJECT_NAME,
                "epochs": STAGE2_MINI_EPOCHS,
                "train_fn": train_maskgit,
            }
            for ortho_reg in [0, 10]
            for exp in STAGE1_EXPS
        ]

    print("Experiments to run:")
    for i, exp in enumerate(experiments):
        print(f"{i+1}. {exp}\n")

    for dataset in UCR_SUBSET:
        c = config.copy()
        c["dataset"]["dataset_name"] = dataset

        # Build data pipelines
        dataset_importer = UCRDatasetImporter(**c["dataset"])
        train_data_loader_stage1 = build_data_pipeline(
            batch_size_stage1, dataset_importer, c, augment=False, kind="train"
        )
        train_data_loader_stage1_aug = build_data_pipeline(
            batch_size_stage1, dataset_importer, c, augment=True, kind="train"
        )
        train_data_loader_stage2 = build_data_pipeline(
            batch_size_stage2, dataset_importer, c, augment=False, kind="train"
        )
        test_data_loader = build_data_pipeline(
            batch_size_stage1, dataset_importer, c, augment=False, kind="test"
        )  # Same test dataloader for both stages

        # Running experiments:
        for experiment in experiments:
            # Only configure stage 1 method:
            c["SSL"][f"stage1_method"] = experiment["stage1_exp"]
            c["VQVAE"]["orthogonal_reg_weight"] = experiment["orthogonal_reg_weight"]

            for run in range(NUM_RUNS_PER):
                # Wandb run name:
                stage1_exp = experiment["stage1_exp"]
                stage1_exp = f"{stage1_exp}-" if stage1_exp != "" else ""
                decorr = "decorr-" if experiment["orthogonal_reg_weight"] > 0 else ""
<<<<<<< HEAD
                aug_recons = f"aug_recons_{experiment['aug_recon_rate']}-" if experiment["aug_recon_rate"] > 0 else ""
                stage = "stage1" if experiment["stage"] == 1 else "stage2"
                mini = "-mini" if experiment["epochs"] == STAGE2_MINI_EPOCHS else ""
                seed = f"-seed{SEED}"
                run_name = "".join([decorr,aug_recons, stage1_exp, stage, mini, seed])
=======
                recon_rate = experiment["aug_recon_rate"]
                aug_recons = f"aug_recons_{recon_rate}-" if recon_rate > 0 else ""
                stage = "stage1" if experiment["stage"] == 1 else "stage2"
                mini = "-mini" if experiment["epochs"] == STAGE2_MINI_EPOCHS else ""
                seed = f"-seed{SEED}"
                run_name = "".join([decorr, aug_recons, stage1_exp, stage, mini, seed])
>>>>>>> a8a0c7c4

                # Set correct data loader
                if experiment["stage"] == 1:
                    train_data_loader = (
                        train_data_loader_stage1_aug
                        if experiment["augmented_data"]
                        else train_data_loader_stage1
                    )
                    c["trainer_params"]["max_epochs"]["stage1"] = experiment["epochs"]
                else:
                    train_data_loader = train_data_loader_stage2
                    c["trainer_params"]["max_epochs"]["stage2"] = experiment["epochs"]

                experiment["train_fn"](
                    config=c,
                    train_data_loader=train_data_loader,
                    test_data_loader=test_data_loader,
                    do_validate=True,
                    gpu_device_idx=0,
                    wandb_run_name=f"{run_name}-{dataset}",
                    wandb_project_name=experiment["project_name"],
                    torch_seed=SEED,
                )


if __name__ == "__main__":
    run_experiments()<|MERGE_RESOLUTION|>--- conflicted
+++ resolved
@@ -16,18 +16,19 @@
 STAGE2_PROJECT_NAME = "S2-vibcreg-adjust"
 STAGE2_MINI_PROJECT_NAME = "Final-Stage2-Mini-Gaussian"
 # Stage 1 experiments to run
-<<<<<<< HEAD
-STAGE1_EXPS = [
-    "byol" , "vibcreg", "barlowtwins"
-    ]  # empty string means regular VQVAE
-=======
 STAGE1_EXPS = ["byol", "vibcreg", "barlowtwins"]  # empty string means regular VQVAE
->>>>>>> a8a0c7c4
 # Datasets to run experiments on
 UCR_SUBSET = [
     # "ElectricDevices",
     # # "StarLightCurves",
     # "Wafer",
+    # "ECG5000",
+    # "TwoPatterns",
+    # "FordA",
+    "UWaveGestureLibraryAll",
+    # # "FordB",
+    "ChlorineConcentration",
+    "ShapesAll",
     # "ECG5000",
     # "TwoPatterns",
     # "FordA",
@@ -44,19 +45,12 @@
 RUN_MINI_STAGE2 = False
 SEED = 2
 # Epochs:
-<<<<<<< HEAD
+STAGE1_EPOCHS = 250  # 1000
 STAGE1_EPOCHS = 250    # 1000
-=======
-STAGE1_EPOCHS = 250  # 1000
->>>>>>> a8a0c7c4
 STAGE2_EPOCHS = 1000
 STAGE2_MINI_EPOCHS = 100
 
 STAGE1_AUGS = ["window_warp", "amplitude_resize"]
-<<<<<<< HEAD
-=======
-
->>>>>>> a8a0c7c4
 
 # Main experiment function
 def run_experiments():
@@ -69,6 +63,8 @@
     config["trainer_params"]["max_epochs"]["stage1"] = STAGE1_EPOCHS
     config["trainer_params"]["max_epochs"]["stage2"] = STAGE2_EPOCHS
     # Only reconstruct original view:
+
+    config["augmentations"]["time_augs"] = STAGE1_AUGS
 
     config["augmentations"]["time_augs"] = STAGE1_AUGS
 
@@ -87,15 +83,13 @@
                 "augmented_data": (exp != ""),
                 "orthogonal_reg_weight": ortho_reg,
                 "aug_recon_rate": aug_recon,
+                "aug_recon_rate": aug_recon,
                 "project_name": STAGE1_PROJECT_NAME,
                 "epochs": STAGE1_EPOCHS,
                 "train_fn": train_vqvae if exp == "" else train_ssl_vqvae,
             }
-<<<<<<< HEAD
+            for aug_recon in [0.0, 0.05, 0.1]
             for aug_recon in [0.0,0.05, 0.1]
-=======
-            for aug_recon in [0.0, 0.05, 0.1]
->>>>>>> a8a0c7c4
             for ortho_reg in [0, 10]
             for exp in STAGE1_EXPS
         ]
@@ -166,20 +160,14 @@
                 stage1_exp = experiment["stage1_exp"]
                 stage1_exp = f"{stage1_exp}-" if stage1_exp != "" else ""
                 decorr = "decorr-" if experiment["orthogonal_reg_weight"] > 0 else ""
-<<<<<<< HEAD
+                recon_rate = experiment["aug_recon_rate"]
+                aug_recons = f"aug_recons_{recon_rate}-" if recon_rate > 0 else ""
                 aug_recons = f"aug_recons_{experiment['aug_recon_rate']}-" if experiment["aug_recon_rate"] > 0 else ""
                 stage = "stage1" if experiment["stage"] == 1 else "stage2"
                 mini = "-mini" if experiment["epochs"] == STAGE2_MINI_EPOCHS else ""
                 seed = f"-seed{SEED}"
+                run_name = "".join([decorr, aug_recons, stage1_exp, stage, mini, seed])
                 run_name = "".join([decorr,aug_recons, stage1_exp, stage, mini, seed])
-=======
-                recon_rate = experiment["aug_recon_rate"]
-                aug_recons = f"aug_recons_{recon_rate}-" if recon_rate > 0 else ""
-                stage = "stage1" if experiment["stage"] == 1 else "stage2"
-                mini = "-mini" if experiment["epochs"] == STAGE2_MINI_EPOCHS else ""
-                seed = f"-seed{SEED}"
-                run_name = "".join([decorr, aug_recons, stage1_exp, stage, mini, seed])
->>>>>>> a8a0c7c4
 
                 # Set correct data loader
                 if experiment["stage"] == 1:
