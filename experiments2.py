--- conflicted
+++ resolved
@@ -28,11 +28,7 @@
     # "UWaveGestureLibraryAll",
     # # "FordB",
     # "ChlorineConcentration",
-<<<<<<< HEAD
-    # "ShapesAll",
-=======
     "ShapesAll",
->>>>>>> 5a57967d
 ]
 # NUmber of runs per experiment
 NUM_RUNS_PER = 1
