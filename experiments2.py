from preprocessing.preprocess_ucr import UCRDatasetImporter
from preprocessing.data_pipeline import build_data_pipeline
from utils import (
    load_yaml_param_settings,
    get_root_dir,
    model_filename,
)

from trainers.train_vqvae import train_vqvae
from trainers.train_ssl_vqvae import train_ssl_vqvae
from trainers.train_maskgit import train_maskgit
import torch

# Wandb logging information
STAGE1_PROJECT_NAME = "S1-vibcreg-adjust"
STAGE2_PROJECT_NAME = "S2-vibcreg-adjust"
STAGE2_MINI_PROJECT_NAME = "Final-Stage2-Mini-Gaussian"
# Stage 1 experiments to run
STAGE1_EXPS = [
    "byol"
]  # "", "vibcreg", "barlowtwins"]  # empty string means regular VQVAE
# Datasets to run experiments on
UCR_SUBSET = [
    # "ElectricDevices",
    # "StarLightCurves",
    # "Wafer",
    "ECG5000",
    "TwoPatterns",
    "FordA",
    # "UWaveGestureLibraryAll",
    # "FordB",
    # "ChlorineConcentration",
    # "ShapesAll",
    ]
# NUmber of runs per experiment
NUM_RUNS_PER = 1
# Controls
RUN_STAGE1 = True
RUN_STAGE2 = True
<<<<<<< HEAD
RUN_MINI_STAGE2 = True

SEED = 2

=======
RUN_MINI_STAGE2 = False
SEED = 0
>>>>>>> 6084b680
# Epochs:
STAGE1_EPOCHS = 1000
STAGE2_EPOCHS = 1000
STAGE2_MINI_EPOCHS = 100


# Main experiment function
def run_experiments():
    # Set manual seed
    torch.manual_seed(SEED)

    config_dir = get_root_dir().joinpath("configs", "config.yaml")
    config = load_yaml_param_settings(config_dir)
    # Set max epochs for each stage
    config["trainer_params"]["max_epochs"]["stage1"] = STAGE1_EPOCHS
    config["trainer_params"]["max_epochs"]["stage2"] = STAGE2_EPOCHS
    # Only reconstruct original view:

    batch_size_stage1 = config["dataset"]["batch_sizes"]["stage1"]
    batch_size_stage2 = config["dataset"]["batch_sizes"]["stage2"]

    # List of experiments to run
    experiments = []

    if RUN_STAGE1:
        experiments += [
            # Stage 1
            {
                "stage": 1,
                "stage1_exp": exp,
                "augmented_data": (exp != ""),
                "orthogonal_reg_weight": ortho_reg,
                "project_name": STAGE1_PROJECT_NAME,
                "epochs": STAGE1_EPOCHS,
                "train_fn": train_vqvae if exp == "" else train_ssl_vqvae,
            }
            for ortho_reg in [0, 10]
            for exp in STAGE1_EXPS
        ]

    if RUN_STAGE2:
        experiments += [
            # Stage 2
            {
                "stage": 2,
                "stage1_exp": exp,
                "augmented_data": False,
                "orthogonal_reg_weight": ortho_reg,
                "project_name": STAGE2_PROJECT_NAME,
                "epochs": STAGE2_EPOCHS,
                "train_fn": train_maskgit,
            }
            for ortho_reg in [0, 10]
            for exp in STAGE1_EXPS
        ]

    if RUN_MINI_STAGE2:
        experiments += [
            # Stage 2
            {
                "stage": 2,
                "stage1_exp": exp,
                "augmented_data": False,
                "orthogonal_reg_weight": ortho_reg,
                "project_name": STAGE2_MINI_PROJECT_NAME,
                "epochs": STAGE2_MINI_EPOCHS,
                "train_fn": train_maskgit,
            }
            for ortho_reg in [0, 10]
            for exp in STAGE1_EXPS
        ]

    print("Experiments to run:")
    for i, exp in enumerate(experiments):
        print(f"{i+1}. {exp}\n")

    for dataset in UCR_SUBSET:
        c = config.copy()
        c["dataset"]["dataset_name"] = dataset

        # Build data pipelines
        dataset_importer = UCRDatasetImporter(**c["dataset"])
        train_data_loader_stage1 = build_data_pipeline(
            batch_size_stage1, dataset_importer, c, augment=False, kind="train"
        )
        train_data_loader_stage1_aug = build_data_pipeline(
            batch_size_stage1, dataset_importer, c, augment=True, kind="train"
        )
        train_data_loader_stage2 = build_data_pipeline(
            batch_size_stage2, dataset_importer, c, augment=False, kind="train"
        )
        test_data_loader = build_data_pipeline(
            batch_size_stage1, dataset_importer, c, augment=False, kind="test"
        )  # Same test dataloader for both stages

        # Running experiments:
        for experiment in experiments:
            # Only configure stage 1 method:
            c["SSL"][f"stage1_method"] = experiment["stage1_exp"]
            c["VQVAE"]["orthogonal_reg_weight"] = experiment["orthogonal_reg_weight"]

            for run in range(NUM_RUNS_PER):
                # Wandb run name:
                stage1_exp = experiment["stage1_exp"]
                stage1_exp = f"{stage1_exp}-" if stage1_exp != "" else ""
                decorr = "decorr-" if experiment["orthogonal_reg_weight"] > 0 else ""
                stage = "stage1" if experiment["stage"] == 1 else "stage2"
                mini = "-mini" if experiment["epochs"] == STAGE2_MINI_EPOCHS else ""
                seed = f"-seed{SEED}"
                run_name = "".join([decorr, stage1_exp, stage, mini, seed])

                # Set correct data loader
                if experiment["stage"] == 1:
                    train_data_loader = (
                        train_data_loader_stage1_aug
                        if experiment["augmented_data"]
                        else train_data_loader_stage1
                    )
                    c["trainer_params"]["max_epochs"]["stage1"] = experiment["epochs"]
                else:
                    train_data_loader = train_data_loader_stage2
                    c["trainer_params"]["max_epochs"]["stage2"] = experiment["epochs"]

                experiment["train_fn"](
                    config=c,
                    train_data_loader=train_data_loader,
                    test_data_loader=test_data_loader,
                    do_validate=True,
                    gpu_device_idx=0,
                    wandb_run_name=f"{run_name}-{dataset}",
                    wandb_project_name=experiment["project_name"],
                    torch_seed=SEED,
                )


if __name__ == "__main__":
    run_experiments()<|MERGE_RESOLUTION|>--- conflicted
+++ resolved
@@ -37,15 +37,8 @@
 # Controls
 RUN_STAGE1 = True
 RUN_STAGE2 = True
-<<<<<<< HEAD
-RUN_MINI_STAGE2 = True
-
-SEED = 2
-
-=======
 RUN_MINI_STAGE2 = False
 SEED = 0
->>>>>>> 6084b680
 # Epochs:
 STAGE1_EPOCHS = 1000
 STAGE2_EPOCHS = 1000
