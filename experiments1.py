--- conflicted
+++ resolved
@@ -19,21 +19,12 @@
 STAGE1_EXPS = ["", "vibcreg", "barlowtwins"]  # empty string means regular VQVAE
 # Datasets to run experiments on
 UCR_SUBSET = [
-<<<<<<< HEAD
-    "ElectricDevices",
-    "StarLightCurves",
-    "Wafer",
-    "ECG5000",
-    "TwoPatterns",
-    # "FordA",
-=======
     # "ElectricDevices",
     # "StarLightCurves",
     # "Wafer",
     # "ECG5000",
     "TwoPatterns",
     "FordA",
->>>>>>> 5a57967d
     # "UWaveGestureLibraryAll",
     # "FordB",
     # "ChlorineConcentration",
@@ -47,15 +38,12 @@
 RUN_MINI_STAGE2 = False
 SEED = 0
 # Epochs:
-<<<<<<< HEAD
-STAGE1_EPOCHS = 250    # 1000
-=======
 STAGE1_EPOCHS = 1000  # 1000
->>>>>>> 5a57967d
 STAGE2_EPOCHS = 1000
 STAGE2_MINI_EPOCHS = 100
 
 STAGE1_AUGS = ["window_warp", "amplitude_resize"]
+
 
 # Main experiment function
 def run_experiments():
@@ -89,10 +77,6 @@
                 "epochs": STAGE1_EPOCHS,
                 "train_fn": train_vqvae if exp == "" else train_ssl_vqvae,
             }
-<<<<<<< HEAD
-            for aug_recon in [0.0,0.05, 0.1]
-=======
->>>>>>> 5a57967d
             for ortho_reg in [0, 10]
             for exp in STAGE1_EXPS
         ]
@@ -163,11 +147,6 @@
                 stage1_exp = experiment["stage1_exp"]
                 stage1_exp = f"{stage1_exp}-" if stage1_exp != "" else ""
                 decorr = "decorr-" if experiment["orthogonal_reg_weight"] > 0 else ""
-<<<<<<< HEAD
-                recon_rate = experiment["aug_recon_rate"]
-                aug_recons = f"aug_recons_{recon_rate}-" if recon_rate > 0 else ""
-=======
->>>>>>> 5a57967d
                 stage = "stage1" if experiment["stage"] == 1 else "stage2"
                 mini = "-mini" if experiment["epochs"] == STAGE2_MINI_EPOCHS else ""
                 seed = f"-seed{SEED}"
